--- conflicted
+++ resolved
@@ -310,11 +310,7 @@
     ],
     "Variations - Different Lengths": [
         ("AKIAIOSFODNN7EXAMPL0", "AWS key exactly 20 chars", True),
-<<<<<<< HEAD
-        ("ghp_" + "a" * 30, "GitHub token min length (30)", True),
-=======
         ("ghp_" + "a" * 36, "GitHub token exact length (36)", True),
->>>>>>> f049f4a0
         ("sk_live_" + "a" * 50, "Stripe key min length (50)", True),
         ("AIza" + "a" * 32, "Google key min length (32)", True),
         ("ghp_" + "a" * 100, "GitHub token long (104 chars)", False),
@@ -470,11 +466,7 @@
         (
             {
                 "tool_input": {"tool_name": "bash", "command": "echo secret"},
-<<<<<<< HEAD
-                "tool_response": {"stdout": "OPENAI_KEY=sk-1234567890abcdefghijklmnopqrstuvwxyz"},
-=======
                 "tool_response": {"stdout": "OPENAI_KEY=sk-proj-abc-" + "A" * 20 + "T3BlbkFJ" + "B" * 20},
->>>>>>> f049f4a0
             },
             "Command stdout with OpenAI key",
             True,
@@ -537,11 +529,7 @@
                         "tool_name": "Read",
                         "tool_input": {
                             "file_path": "dummy.txt",
-<<<<<<< HEAD
-                            "content": "OPENAI_API_KEY=sk-1234567890abcdefghijklmnopqrstuvwxyz",
-=======
                             "content": "OPENAI_API_KEY=sk-proj-abc-" + "A" * 20 + "T3BlbkFJ" + "B" * 20,
->>>>>>> f049f4a0
                         },
                     },
                     "Claude PreToolUse block exit code 2",
@@ -568,11 +556,7 @@
                         "hook_event_name": "PostToolUse",
                         "tool_name": "Bash",
                         "tool_input": {"tool_name": "Bash", "command": "echo secret"},
-<<<<<<< HEAD
-                        "tool_response": {"stdout": "OPENAI_KEY=sk-1234567890abcdefghijklmnopqrstuvwxyz"},
-=======
                         "tool_response": {"stdout": "OPENAI_KEY=sk-proj-abc-" + "A" * 20 + "T3BlbkFJ" + "B" * 20},
->>>>>>> f049f4a0
                     },
                     "Claude PostToolUse block exit code 2",
                     True,
